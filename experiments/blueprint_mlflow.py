from argparse import ArgumentParser
from datetime import datetime, timedelta
import math
import os, sys
import traceback

sys.path.append(os.getcwd())

from typing import List, Dict, Literal, Union, Optional, Any, Tuple, get_args

import random

import numpy as np

import torch

import lightning as L

from torch_geometric.data import HeteroData
from torch_geometric.loader import NeighborLoader
from torch_geometric.nn import conv, Sequential, summary
import torch_geometric.transforms as T
from torch_geometric.typing import EdgeType, NodeType

import torch_frame
from torch_frame import stype, NAStrategy
from torch_frame.nn import encoder
from torch_frame.nn import TabTransformerConv
from torch_frame.data import StatType

import mlflow
from mlflow.tracking import MlflowClient
from mlflow.entities import Run, RunStatus, Param
from mlflow.utils.mlflow_tags import MLFLOW_USER, MLFLOW_PARENT_RUN_ID

import ray
from ray import tune
from ray.tune.search.optuna import OptunaSearch
from ray.air import session as RaySession

from db_transformer.nn.lightning import LightningWrapper
from db_transformer.nn.lightning.callbacks import (
    BestMetricsLoggerCallback,
    MLFlowLoggerCallback,
)
from db_transformer.data import (
    CTUDataset,
    CTUDatasetName,
)

from experiments.blueprint_instances.instances import create_blueprint_model

DEFAULT_DATASET_NAME: CTUDatasetName = "CORA"

DEFAULT_EXPERIMENT_NAME = "deep-db-tests-pelesjak"

RANDOM_SEED = 42


def prepare_run(config: tune.TuneConfig):
    session = RaySession.get_session()
    assert session != None

    mlflow_config = config.pop("mlflow_config", None)
    client: MlflowClient = mlflow_config["client"]

    experiment_name = mlflow_config.pop("experiment_name", None)
    experiment_id = client.get_experiment_by_name(experiment_name).experiment_id

    parent_run_id = mlflow_config.pop("parent_run_id", None)

    run_name: str = mlflow_config.pop("run_name", None)

    run = client.create_run(
        experiment_id,
        run_name=run_name + f"_{session.trial_id}",
        tags={
            MLFLOW_USER: "pelesjak",
            MLFLOW_PARENT_RUN_ID: parent_run_id,
            "Dataset": config["dataset"],
            "trial_id": session.trial_id,
        },
    )
    return session, client, run


def train_model(config: tune.TuneConfig):
    print(f"Cuda available: {torch.cuda.is_available()}")
    session, client, run = prepare_run(config)

    run_id = run.info.run_id

    params = [Param(k, str(v)) for (k, v) in config.items()]
    client.log_batch(run_id, params=params)

    try:
        device = (
            torch.device(config.pop("device", "cpu"))
            if torch.cuda.is_available()
            else torch.device("cpu")
        )
        print(f"Device: {device}")

        dataset = CTUDataset(
            config["dataset"], data_dir=config.pop("shared_dir", None), force_remake=False
        )

        target = dataset.defaults.target

        data = dataset.build_hetero_data(device, force_rematerilize=False)

        n_total = data[dataset.defaults.target_table].y.shape[0]
        data: HeteroData = T.RandomNodeSplit(
            split="train_rest", num_val=int(0.30 * n_total), num_test=0
        )(data)

        num_neighbors = {
            edge_type: [30] * 5
            for edge_type in data.collect("edge_index", allow_empty=True).keys()
        }

        train_loader = NeighborLoader(
            data,
            num_neighbors=num_neighbors,
            batch_size=512,
            input_nodes=(target[0], data[target[0]].train_mask),
            subgraph_type="bidirectional",
        )

        val_loader = NeighborLoader(
            data,
            num_neighbors=num_neighbors,
            batch_size=512,
            input_nodes=(target[0], data[target[0]].val_mask),
            subgraph_type="bidirectional",
        )

        edge_types = list(data.collect("edge_index", allow_empty=True).keys())

        model = create_blueprint_model(
            "honza",
            dataset.defaults,
            {
                node: tf.col_names_dict
                for node, tf in data.collect("tf").items()
                if tf.num_rows > 0
            },
            edge_types,
            data.collect("col_stats"),
            config,
        )

        lightning_model = LightningWrapper(
            model.to(device),
            dataset.defaults.target_table,
            lr=config["lr"],
            betas=config["betas"],
            task_type=dataset.defaults.task,
        ).to(device)

        trainer = L.Trainer(
            accelerator=device.type,
            devices=1,
            deterministic=True,
            callbacks=[
                BestMetricsLoggerCallback(),
                MLFlowLoggerCallback(run_id, client, session),
            ],
            max_time=timedelta(hours=12),
            max_epochs=config["epochs"],
            max_steps=-1,
        )

        trainer.fit(lightning_model, train_loader, val_dataloaders=val_loader)
        client.set_terminated(run_id)

    except Exception:
        err = traceback.format_exc()
        print(f"Error: {err}")
        client.set_tag(run_id, "exception", str(err))
        client.set_terminated(run_id, "FAILED")


def run_experiment(
    ray_address: str,
    tracking_uri: str,
    experiment_name: str,
    dataset: CTUDatasetName,
    num_samples: int,
    useCuda=False,
    run_name: str = None,
    random_seed: int = RANDOM_SEED,
):
    random.seed(random_seed)
    np.random.seed(random_seed)
    torch.manual_seed(random_seed)

    mlflow.set_tracking_uri(tracking_uri)
    mlflow.set_experiment(experiment_name=experiment_name)

    time_str = datetime.now().strftime("%d-%m-%Y,%H:%M:%S")
    run_name = f"{dataset}_{time_str}" if run_name is None else run_name

    with mlflow.start_run(run_name=run_name) as run:
        client = mlflow.tracking.MlflowClient(tracking_uri)

        ray.init(address=ray_address, ignore_reinit_error=True)

        analysis: tune.ExperimentAnalysis = tune.run(
            train_model,
            verbose=1,
            metric="best_val_acc",
            mode="max",
            search_alg=OptunaSearch(),
            num_samples=num_samples,
            storage_path=os.getcwd() + "/ray_results",
<<<<<<< HEAD
            resources_per_trial={"gpu": 1, "cpu": 1} if useCuda else None,
=======
            resources_per_trial={"gpu": 1, "cpu": 2} if useCuda else None,
>>>>>>> f8c9c9af
            config={
                "lr": 0.0001,  # tune.loguniform(0.00005, 0.001),
                "betas": [0.9, 0.999],
                "embed_dim": tune.choice([32, 64]),
                "aggr": tune.choice(["sum"]),
                "gnn_layers": tune.randint(1, 5),
                "mlp_dims": tune.choice([[], [64], [64, 64]]),
                "batch_norm": tune.choice([True, False]),
                "dataset": dataset,
                "epochs": 4000,
                "device": "cuda" if useCuda else "cpu",
                "seed": random_seed,
                "shared_dir": os.path.join(os.getcwd(), "datasets"),
                "mlflow_config": {
                    "client": client,
                    "experiment_name": experiment_name,
                    "run_name": run_name,
                    "parent_run_id": run.info.run_id,
                },
            },
        )
        best_trial = analysis.best_trial
        mlflow.set_tags(
            {
                MLFLOW_USER: "pelesjak",
                "Dataset": dataset,
                "trial_id": best_trial.trial_id,
            }
        )
        mlflow.log_params(best_trial.config)
        mlflow.log_metrics(
            {
                k: v
                for (k, v) in analysis.best_result.items()
                if k is not None and v is not None and type(v) in [float, int]
            }
        )
        print(f"Best config: {analysis.best_result}")


parser = ArgumentParser()
parser.add_argument(
    "--dataset", type=str, default=DEFAULT_DATASET_NAME, choices=get_args(CTUDatasetName)
)

parser.add_argument("--ray_address", type=str, default="auto")
parser.add_argument("--experiment", type=str, default=DEFAULT_EXPERIMENT_NAME)
parser.add_argument("--num_samples", type=int, default=1)
parser.add_argument("--cuda", default=False, action="store_true")
parser.add_argument("--run_name", type=str, default=None)
parser.add_argument("--seed", type=int, default=RANDOM_SEED)

args = parser.parse_args()
print(args)

run_experiment(
    args.ray_address,
    "http://147.32.83.171:2222",
    args.experiment,
    args.dataset,
    args.num_samples,
    args.cuda,
    args.run_name,
    args.seed,
)<|MERGE_RESOLUTION|>--- conflicted
+++ resolved
@@ -214,11 +214,7 @@
             search_alg=OptunaSearch(),
             num_samples=num_samples,
             storage_path=os.getcwd() + "/ray_results",
-<<<<<<< HEAD
             resources_per_trial={"gpu": 1, "cpu": 1} if useCuda else None,
-=======
-            resources_per_trial={"gpu": 1, "cpu": 2} if useCuda else None,
->>>>>>> f8c9c9af
             config={
                 "lr": 0.0001,  # tune.loguniform(0.00005, 0.001),
                 "betas": [0.9, 0.999],
